--- conflicted
+++ resolved
@@ -1,7 +1,6 @@
 use anyhow::{Context, Result};
 
 pub(crate) fn decompress_value(v: &[u8]) -> Result<Vec<u8>> {
-<<<<<<< HEAD
     match lz4_flex::block::decompress(v, v.len() * 6) {
         Ok(result) => Ok(result),
         Err(e) => {
@@ -13,31 +12,6 @@
             }
         }
     }
-=======
-    if v.is_empty() {
-        return Ok(vec![]);
-    }
-
-    let mut out_len = v.len() * 6;
-    loop {
-        match lz4_flex::block::decompress(v, out_len) {
-            Ok(out) => {
-                return Ok(out);
-            }
-            Err(lz4_flex::block::DecompressError::OutputTooSmall { expected, actual }) => {
-                assert_eq!(actual, out_len);
-                assert!(
-                    expected > actual,
-                    "failed: expected ({expected}) > actual ({actual})"
-                );
-                out_len = expected.max(actual.saturating_mul(2));
-            }
-            Err(e) => {
-                return Err(e).context("decompression");
-            }
-        }
-    }
-}
 
 #[cfg(test)]
 mod tests {
@@ -66,5 +40,4 @@
     fn compress_value(v: &[u8]) -> Vec<u8> {
         lz4_flex::block::compress(v)
     }
->>>>>>> e3ddba76
 }